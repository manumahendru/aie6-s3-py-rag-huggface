---
title: Aie S3 A1
emoji: ⚡
colorFrom: indigo
colorTo: green
sdk: docker
pinned: false
license: openrail
short_description: AIE6 Session 3 Activity 1
---

<<<<<<< HEAD
=======
# RAG Application with React and FastAPI

This is a Retrieval Augmented Generation (RAG) application that allows users to upload documents (PDF or TXT) and ask questions about their content. The application uses OpenAI embeddings and models to process and answer queries.

## Project Structure

The project is split into two main parts:

- **Backend**: A FastAPI application that handles file processing, vector database operations, and AI model interactions
- **Frontend**: A React application that provides a user interface for file upload and chat functionality

## Setup and Installation

### Docker (Recommended)

The easiest way to run the application is using Docker:

1. Make sure you have Docker installed on your system
2. Create a `.env` file in the root directory with your OpenAI API key:
   ```
   OPENAI_API_KEY=your_api_key_here
   ```
3. Build the Docker image:
   ```
   docker build -t rag-app-reactfastapi .
   ```
4. Run the Docker container:
   ```
   docker run -p 3000:3000 -p 8000:8000 --env-file .env rag-app-reactfastapi
   ```
5. Access the application at http://localhost:3000

### Manual Setup

#### Backend

1. Navigate to the backend directory:
   ```
   cd backend
   ```

2. Create a virtual environment (optional but recommended):
   ```
   python -m venv venv
   source venv/bin/activate  # On Windows: venv\Scripts\activate
   ```

3. Install dependencies:
   ```
   pip install -r requirements.txt
   ```

4. Create a `.env` file in the backend directory with your OpenAI API key:
   ```
   OPENAI_API_KEY=your_api_key_here
   ```

5. Start the backend server:
   ```
   python run.py
   ```
   
   The server will be available at http://localhost:8000.

#### Frontend

1. Navigate to the frontend directory:
   ```
   cd frontend
   ```

2. Install dependencies:
   ```
   npm install
   ```

3. Start the development server:
   ```
   npm start
   ```
   
   The application will be available at http://localhost:3000.

## Usage

1. Open the application in your browser.
2. Upload a PDF or TXT file using the upload interface.
3. Once the file is processed, you can ask questions about its content in the chat interface.
4. The application will provide answers based on the content of your document.

## Technology Stack

- **Backend**:
  - FastAPI
  - OpenAI API
  - Python 3.x
  - PyPDF2 for PDF processing

- **Frontend**:
  - React
  - WebSockets for real-time chat
  - CSS (no frameworks)
>>>>>>> c9200f6a

# Deploying Pythonic Chat With Your Text File Application

In today's breakout rooms, we will be following the process that you saw during the challenge.

Today, we will repeat the same process - but powered by our Pythonic RAG implementation we created last week. 

You'll notice a few differences in the `app.py` logic - as well as a few changes to the `aimakerspace` package to get things working smoothly with Chainlit.

> NOTE: If you want to run this locally - be sure to use `uv run chainlit run app.py` to start the application outside of Docker.

## Reference Diagram (It's Busy, but it works)

![image](https://i.imgur.com/IaEVZG2.png)

### Anatomy of a Chainlit Application

[Chainlit](https://docs.chainlit.io/get-started/overview) is a Python package similar to Streamlit that lets users write a backend and a front end in a single (or multiple) Python file(s). It is mainly used for prototyping LLM-based Chat Style Applications - though it is used in production in some settings with 1,000,000s of MAUs (Monthly Active Users).

The primary method of customizing and interacting with the Chainlit UI is through a few critical [decorators](https://blog.hubspot.com/website/decorators-in-python).

> NOTE: Simply put, the decorators (in Chainlit) are just ways we can "plug-in" to the functionality in Chainlit. 

We'll be concerning ourselves with three main scopes:

1. On application start - when we start the Chainlit application with a command like `uv run chainlit run app.py`
2. On chat start - when a chat session starts (a user opens the web browser to the address hosting the application)
3. On message - when the users sends a message through the input text box in the Chainlit UI

Let's dig into each scope and see what we're doing!

### On Application Start:

The first thing you'll notice is that we have the traditional "wall of imports" this is to ensure we have everything we need to run our application. 

```python
import os
from typing import List
from chainlit.types import AskFileResponse
from aimakerspace.text_utils import CharacterTextSplitter, TextFileLoader
from aimakerspace.openai_utils.prompts import (
    UserRolePrompt,
    SystemRolePrompt,
    AssistantRolePrompt,
)
from aimakerspace.openai_utils.embedding import EmbeddingModel
from aimakerspace.vectordatabase import VectorDatabase
from aimakerspace.openai_utils.chatmodel import ChatOpenAI
import chainlit as cl
```

Next up, we have some prompt templates. As all sessions will use the same prompt templates without modification, and we don't need these templates to be specific per template - we can set them up here - at the application scope. 

```python
system_template = """\
Use the following context to answer a users question. If you cannot find the answer in the context, say you don't know the answer."""
system_role_prompt = SystemRolePrompt(system_template)

user_prompt_template = """\
Context:
{context}

Question:
{question}
"""
user_role_prompt = UserRolePrompt(user_prompt_template)
```

> NOTE: You'll notice that these are the exact same prompt templates we used from the Pythonic RAG Notebook in Week 1 Day 2!

Following that - we can create the Python Class definition for our RAG pipeline - or *chain*, as we'll refer to it in the rest of this walkthrough. 

Let's look at the definition first:

```python
class RetrievalAugmentedQAPipeline:
    def __init__(self, llm: ChatOpenAI(), vector_db_retriever: VectorDatabase) -> None:
        self.llm = llm
        self.vector_db_retriever = vector_db_retriever

    async def arun_pipeline(self, user_query: str):
        ### RETRIEVAL
        context_list = self.vector_db_retriever.search_by_text(user_query, k=4)

        context_prompt = ""
        for context in context_list:
            context_prompt += context[0] + "\n"

        ### AUGMENTED
        formatted_system_prompt = system_role_prompt.create_message()

        formatted_user_prompt = user_role_prompt.create_message(question=user_query, context=context_prompt)


        ### GENERATION
        async def generate_response():
            async for chunk in self.llm.astream([formatted_system_prompt, formatted_user_prompt]):
                yield chunk

        return {"response": generate_response(), "context": context_list}
```

Notice a few things:

1. We have modified this `RetrievalAugmentedQAPipeline` from the initial notebook to support streaming. 
2. In essence, our pipeline is *chaining* a few events together:
    1. We take our user query, and chain it into our Vector Database to collect related chunks
    2. We take those contexts and our user's questions and chain them into the prompt templates
    3. We take that prompt template and chain it into our LLM call
    4. We chain the response of the LLM call to the user
3. We are using a lot of `async` again!

Now, we're going to create a helper function for processing uploaded text files.

First, we'll instantiate a shared `CharacterTextSplitter`.

```python
text_splitter = CharacterTextSplitter()
```

Now we can define our helper.

```python
def process_file(file: AskFileResponse):
    import tempfile
    import shutil
    
    print(f"Processing file: {file.name}")
    
    # Create a temporary file with the correct extension
    suffix = f".{file.name.split('.')[-1]}"
    with tempfile.NamedTemporaryFile(delete=False, suffix=suffix) as temp_file:
        # Copy the uploaded file content to the temporary file
        shutil.copyfile(file.path, temp_file.name)
        print(f"Created temporary file at: {temp_file.name}")
        
        # Create appropriate loader
        if file.name.lower().endswith('.pdf'):
            loader = PDFLoader(temp_file.name)
        else:
            loader = TextFileLoader(temp_file.name)
            
        try:
            # Load and process the documents
            documents = loader.load_documents()
            texts = text_splitter.split_texts(documents)
            return texts
        finally:
            # Clean up the temporary file
            try:
                os.unlink(temp_file.name)
            except Exception as e:
                print(f"Error cleaning up temporary file: {e}")
```

Simply put, this downloads the file as a temp file, we load it in with `TextFileLoader` and then split it with our `TextSplitter`, and returns that list of strings!

#### ❓ QUESTION #1:

Why do we want to support streaming? What about streaming is important, or useful?

#### ✅ ANSWER #1:

We want to support streaming in an application like this because of how the user interacts with such an application. As the user is waiting for a response in (near) real-time, it is important for the application to respond back with whatever tokens the language model has generated back to the user immediately, instead of waiting for the entire generation to complete. Waiting for the entire generation to complete and NOT streaming will make it seem to be a very slow response for the user.

### On Chat Start:

The next scope is where "the magic happens". On Chat Start is when a user begins a chat session. This will happen whenever a user opens a new chat window, or refreshes an existing chat window.

You'll see that our code is set-up to immediately show the user a chat box requesting them to upload a file. 

```python
while files == None:
        files = await cl.AskFileMessage(
            content="Please upload a Text or PDF file to begin!",
            accept=["text/plain", "application/pdf"],
            max_size_mb=2,
            timeout=180,
        ).send()
```

Once we've obtained the text file - we'll use our processing helper function to process our text!

After we have processed our text file - we'll need to create a `VectorDatabase` and populate it with our processed chunks and their related embeddings!

```python
vector_db = VectorDatabase()
vector_db = await vector_db.abuild_from_list(texts)
```

Once we have that piece completed - we can create the chain we'll be using to respond to user queries!

```python
retrieval_augmented_qa_pipeline = RetrievalAugmentedQAPipeline(
        vector_db_retriever=vector_db,
        llm=chat_openai
    )
```

Now, we'll save that into our user session!

> NOTE: Chainlit has some great documentation about [User Session](https://docs.chainlit.io/concepts/user-session). 

#### ❓ QUESTION #2: 

Why are we using User Session here? What about Python makes us need to use this? Why not just store everything in a global variable?

#### ✅ ANSWER #2:

In the context of web applications, a user's session is the set of information that a server associates with that specific user only. In our application, we save the RAG pipeline (the uploaded document's embeddings + the chat model we will use for the user's questions) in the user's session.
The reason we need to use this when working with Python is that every time the main() method is called on a user's message submission, Python (ie, the stack we have avaliable) cannot associate that incoming message with that user's original document or its embeddings. That association has to be maintained using chainlit's session feature.
Finally, we can't store this session information in a global variable because that would overwrite one user's session information with another users's session information - because the global variables are shared for all method calls.

### On Message

First, we load our chain from the user session:

```python
chain = cl.user_session.get("chain")
```

Then, we run the chain on the content of the message - and stream it to the front end - that's it!

```python
msg = cl.Message(content="")
result = await chain.arun_pipeline(message.content)

async for stream_resp in result["response"]:
    await msg.stream_token(stream_resp)
```

### 🎉

With that - you've created a Chainlit application that moves our Pythonic RAG notebook to a Chainlit application!

## Deploying the Application to Hugging Face Space

Due to the way the repository is created - it should be straightforward to deploy this to a Hugging Face Space!

> NOTE: If you wish to go through the local deployments using `chainlit run app.py` and Docker - please feel free to do so!

<details>
    <summary>Creating a Hugging Face Space</summary>

1.  Navigate to the `Spaces` tab.

![image](https://i.imgur.com/aSMlX2T.png)

2. Click on `Create new Space`

![image](https://i.imgur.com/YaSSy5p.png)

3. Create the Space by providing values in the form. Make sure you've selected "Docker" as your Space SDK.

![image](https://i.imgur.com/6h9CgH6.png)

</details>

<details>
    <summary>Adding this Repository to the Newly Created Space</summary>

1. Collect the SSH address from the newly created Space. 

![image](https://i.imgur.com/Oag0m8E.png)

> NOTE: The address is the component that starts with `git@hf.co:spaces/`.

2. Use the command:

```bash
git remote add hf HF_SPACE_SSH_ADDRESS_HERE
```

3. Use the command:

```bash
git pull hf main --no-rebase --allow-unrelated-histories -X ours
```

4. Use the command: 

```bash 
git add .
```

5. Use the command:

```bash
git commit -m "Deploying Pythonic RAG"
```

6. Use the command: 

```bash
git push hf main
```

7. The Space should automatically build as soon as the push is completed!

> NOTE: The build will fail before you complete the following steps!

</details>

<details>
    <summary>Adding OpenAI Secrets to the Space</summary>

1. Navigate to your Space settings.

![image](https://i.imgur.com/zh0a2By.png)

2. Navigate to `Variables and secrets` on the Settings page and click `New secret`: 

![image](https://i.imgur.com/g2KlZdz.png)

3. In the `Name` field - input `OPENAI_API_KEY` in the `Value (private)` field, put your OpenAI API Key.

![image](https://i.imgur.com/eFcZ8U3.png)

4. The Space will begin rebuilding!

</details>

## 🎉

You just deployed Pythonic RAG!

Try uploading a text file and asking some questions!

#### ❓ Discussion Question #1:

Upload a PDF file of the recent DeepSeek-R1 paper and ask the following questions:

1. What is RL and how does it help reasoning?

    ✅ Answer:
    RL stands for Reinforcement Learning. It is a machine learning paradigm where an agent learns to make decisions by taking actions in an environment to maximize cumulative rewards. In the context of improving reasoning capabilities of language models, RL helps by allowing the model to explore and develop reasoning patterns through trial and error without relying on supervised data. This self-evolution process enables the model to generate chain-of-thought (CoT) reasoning and exhibit complex problem-solving behaviors, ultimately enhancing its reasoning performance on various tasks.


--- 
2. What is the difference between DeepSeek-R1 and DeepSeek-R1-Zero?

    ✅ Answer:
    The main differences between DeepSeek-R1 and DeepSeek-R1-Zero are as follows:

    1. **Capabilities**: DeepSeek-R1 currently has more advanced capabilities compared to DeepSeek-R1-Zero, especially in tasks such as function calling, multi-turn interactions, complex role-playing, and JSON output.

    2. **Performance**: DeepSeek-R1-Zero exhibits improvements in performance during its reinforcement learning (RL) training process, achieving a significant increase in its average pass@1 score on the AIME 2024 benchmark. However, DeepSeek-R1 is suggested to be more capable overall in certain tasks.

    3. **Language Mixing**: DeepSeek-R1 is optimized for Chinese and English, while DeepSeek-R1-Zero may experience language mixing issues when handling queries in languages other than these two.

    4. **Prompt Sensitivity**: DeepSeek-R1 is sensitive to prompts, with few-shot prompting leading to degraded performance. It is recommended to use a zero-shot setting for optimal results. The context does not specify how DeepSeek-R1-Zero responds to prompting, but it is indicated that DeepSeek-R1 has specific sensitivities.

    5. **Output Readability**: DeepSeek-R1-Zero often produces content that is not suitable for reading, due to issues like language mixing or lack of formatting. In contrast, cold-start data for DeepSeek-R1 is designed to be reader-friendly and includes a structured output format with a summary.

    6. **Self-evolution Process**: DeepSeek-R1-Zero has a self-evolution process where it improves its reasoning capabilities autonomously, starting directly from the base model without prior supervised fine-tuning. The context does not provide details on the evolution process for DeepSeek-R1.

    Overall, DeepSeek-R1 appears to be a more polished and capable model, while DeepSeek-R1-Zero showcases a developmental approach to enhance reasoning over time.

--- 

3. What is this paper about?

    ✅ Answer:
    I don't know the answer.
  
--- 
  
4. Does this application pass your vibe check? Are there any immediate pitfalls you're noticing?

    ✅ Answer:
    No. The only context that the language model has are the chunks. The model is not aware of any higher level concept of what the overall paper is about, or even the fact that this is an AI related paper at all, and not the script of a movie.

    The last question shows that the prompt should be updated to reflect that it is being given a paper. May be the paper can be summarized in one or two sentences, and the summary can be stored as part of the system prompt.


## 🚧 CHALLENGE MODE 🚧

For the challenge mode, please instead create a simple FastAPI backend with a simple React (or any other JS framework) frontend.

You can use the same prompt templates and RAG pipeline as we did here - but you'll need to modify the code to work with FastAPI and React.

Deploy this application to Hugging Face Spaces!<|MERGE_RESOLUTION|>--- conflicted
+++ resolved
@@ -9,8 +9,6 @@
 short_description: AIE6 Session 3 Activity 1
 ---
 
-<<<<<<< HEAD
-=======
 # RAG Application with React and FastAPI
 
 This is a Retrieval Augmented Generation (RAG) application that allows users to upload documents (PDF or TXT) and ask questions about their content. The application uses OpenAI embeddings and models to process and answer queries.
@@ -113,7 +111,6 @@
   - React
   - WebSockets for real-time chat
   - CSS (no frameworks)
->>>>>>> c9200f6a
 
 # Deploying Pythonic Chat With Your Text File Application
 
